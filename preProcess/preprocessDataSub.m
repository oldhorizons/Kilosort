--- conflicted
+++ resolved
@@ -15,17 +15,10 @@
 Nbatch      = ceil(ops.sampsToRead /(NT-ops.ntbuff));
 ops.Nbatch = Nbatch;
 
-<<<<<<< HEAD
-if getOr(ops, 'minfr_goodchannels', .1)>0
-    [chanMap, xc, yc, kcoords, NchanTOTdefault] = loadChanMap(ops.chanMap);
-end
-=======
 [chanMap, xc, yc, kcoords, NchanTOTdefault] = loadChanMap(ops.chanMap);
->>>>>>> ab458de1
 ops.NchanTOT = getOr(ops, 'NchanTOT', NchanTOTdefault);
 
-
-if getOr(ops, 'throw_out_channels', 1)    
+if getOr(ops, 'minfr_goodchannels', .1)>0
     
     % determine bad channels
     fprintf('Time %3.0fs. Determining good channels.. \n', toc);
