--- conflicted
+++ resolved
@@ -2,16 +2,11 @@
 
 Now is the best time to post feedback (good or bad) so please use Github issues freely!
 
-<<<<<<< HEAD
-For older versions, please see Github releases:
-*updated from Kilosort2.5 on Jan 30, 2021.*  
-*updated from Kilosort2 on Oct 28, 2020.*
-=======
+
 For older versions, please see Github releases:   
 
 * [Kilosort 2.5](https://github.com/MouseLand/Kilosort/releases/tag/v2.5) on Jan 30, 2021.
 * [Kilosort 2.0](https://github.com/MouseLand/Kilosort/releases/tag/v2.0) on Oct 28, 2020.
->>>>>>> d2019f37
 
 ![](Docs/img/frame_full.png)
 
